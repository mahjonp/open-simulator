--- conflicted
+++ resolved
@@ -74,7 +74,7 @@
 	// Step 2: get scheduler CompletedConfig and set the list of scheduler bind plugins to Simon.
 	kubeSchedulerConfig, err := GetAndSetSchedulerConfig(options.schedulerConfig)
 	if err != nil {
-		return nil, err
+		return nil, fmt.Errorf("New | %v ", err)
 	}
 
 	// Step 3: create fake client
@@ -146,7 +146,7 @@
 		scheduler.WithExtenders(kubeSchedulerConfig.ComponentConfig.Extenders...),
 	)
 	if err != nil {
-		return nil, err
+		return nil, fmt.Errorf("New | failed to create a new scheduler: %v ", err)
 	}
 
 	return sim, nil
@@ -156,15 +156,19 @@
 func (sim *Simulator) RunCluster(cluster ResourceTypes) (*SimulateResult, error) {
 	// start scheduler
 	sim.runScheduler()
-
-	return sim.syncClusterResourceList(cluster)
+	result, err := sim.syncClusterResourceList(cluster)
+	if err != nil {
+		return result, fmt.Errorf("RunCluster | %v", err)
+	}
+
+	return result, nil
 }
 
 func (sim *Simulator) ScheduleApp(apps AppResource) (*SimulateResult, error) {
 	// 由 AppResource 生成 Pods
 	appPods, err := GenerateValidPodsFromAppResources(sim.fakeclient, apps.Name, apps.Resource)
 	if err != nil {
-		return nil, err
+		return nil, fmt.Errorf("ScheduleApp:%s | %v", apps.Name, err)
 	}
 	affinityPriority := algo.NewAffinityQueue(appPods)
 	sort.Sort(affinityPriority)
@@ -172,7 +176,7 @@
 	sort.Sort(tolerationPriority)
 	failedPod, err := sim.schedulePods(appPods)
 	if err != nil {
-		return nil, err
+		return nil, fmt.Errorf("ScheduleApp | %v", err)
 	}
 	return &SimulateResult{
 		UnscheduledPods: failedPod,
@@ -215,8 +219,8 @@
 func (sim *Simulator) schedulePods(pods []*corev1.Pod) ([]UnscheduledPod, error) {
 	var failedPods []UnscheduledPod
 	for _, pod := range pods {
-		if _, err := sim.fakeclient.CoreV1().Pods(pod.Namespace).Create(context.Background(), pod, metav1.CreateOptions{}); err != nil {
-			return nil, fmt.Errorf("%s %s/%s: %s", simontype.CreatePodError, pod.Namespace, pod.Name, err.Error())
+		if _, err := sim.fakeclient.CoreV1().Pods(pod.Namespace).Create(context.TODO(), pod, metav1.CreateOptions{}); err != nil {
+			return nil, fmt.Errorf("schedulePods | %s %s/%s: %s", simontype.CreatePodError, pod.Namespace, pod.Name, err.Error())
 		}
 
 		// we send value into sim.simulatorStop channel in update() function only,
@@ -226,8 +230,8 @@
 		}
 
 		if strings.Contains(sim.status.stopReason, "failed") {
-			if err := sim.fakeclient.CoreV1().Pods(pod.Namespace).Delete(context.Background(), pod.Name, metav1.DeleteOptions{}); err != nil {
-				return nil, fmt.Errorf("%s %s/%s: %s", simontype.DeletePodError, pod.Namespace, pod.Name, err.Error())
+			if err := sim.fakeclient.CoreV1().Pods(pod.Namespace).Delete(context.TODO(), pod.Name, metav1.DeleteOptions{}); err != nil {
+				return nil, fmt.Errorf("schedulePods | %s %s/%s: %s", simontype.DeletePodError, pod.Namespace, pod.Name, err.Error())
 			}
 			failedPods = append(failedPods, UnscheduledPod{
 				Pod:    pod,
@@ -248,77 +252,77 @@
 	//sync node
 	for _, item := range resourceList.Nodes {
 		if _, err := sim.fakeclient.CoreV1().Nodes().Create(context.TODO(), item, metav1.CreateOptions{}); err != nil {
-			return nil, fmt.Errorf("unable to copy node: %v", err)
+			return nil, fmt.Errorf("syncClusterResourceList | unable to copy node: %v", err)
 		}
 	}
 
 	//sync pdb
 	for _, item := range resourceList.PodDisruptionBudgets {
 		if _, err := sim.fakeclient.PolicyV1beta1().PodDisruptionBudgets(item.Namespace).Create(context.TODO(), item, metav1.CreateOptions{}); err != nil {
-			return nil, fmt.Errorf("unable to copy PDB: %v", err)
+			return nil, fmt.Errorf("syncClusterResourceList | unable to copy PDB: %v", err)
 		}
 	}
 
 	//sync svc
 	for _, item := range resourceList.Services {
 		if _, err := sim.fakeclient.CoreV1().Services(item.Namespace).Create(context.TODO(), item, metav1.CreateOptions{}); err != nil {
-			return nil, fmt.Errorf("unable to copy service: %v", err)
+			return nil, fmt.Errorf("syncClusterResourceList | unable to copy service: %v", err)
 		}
 	}
 
 	//sync storage class
 	for _, item := range resourceList.StorageClasss {
 		if _, err := sim.fakeclient.StorageV1().StorageClasses().Create(context.TODO(), item, metav1.CreateOptions{}); err != nil {
-			return nil, fmt.Errorf("unable to copy storage class: %v", err)
+			return nil, fmt.Errorf("syncClusterResourceList | unable to copy storage class: %v", err)
 		}
 	}
 
 	//sync pvc
 	for _, item := range resourceList.PersistentVolumeClaims {
 		if _, err := sim.fakeclient.CoreV1().PersistentVolumeClaims(item.Namespace).Create(context.TODO(), item, metav1.CreateOptions{}); err != nil {
-			return nil, fmt.Errorf("unable to copy pvc: %v", err)
+			return nil, fmt.Errorf("syncClusterResourceList | unable to copy pvc: %v", err)
 		}
 	}
 
 	//sync rc
 	for _, item := range resourceList.ReplicationControllers {
 		if _, err := sim.fakeclient.CoreV1().ReplicationControllers(item.Namespace).Create(context.TODO(), item, metav1.CreateOptions{}); err != nil {
-			return nil, fmt.Errorf("unable to copy RC: %v", err)
+			return nil, fmt.Errorf("syncClusterResourceList | unable to copy RC: %v", err)
 		}
 	}
 
 	//sync deployment
 	for _, item := range resourceList.Deployments {
 		if _, err := sim.fakeclient.AppsV1().Deployments(item.Namespace).Create(context.TODO(), item, metav1.CreateOptions{}); err != nil {
-			return nil, fmt.Errorf("unable to copy deployment: %v", err)
+			return nil, fmt.Errorf("syncClusterResourceList | unable to copy deployment: %v", err)
 		}
 	}
 
 	//sync rs
 	for _, item := range resourceList.ReplicaSets {
 		if _, err := sim.fakeclient.AppsV1().ReplicaSets(item.Namespace).Create(context.TODO(), item, metav1.CreateOptions{}); err != nil {
-			return nil, fmt.Errorf("unable to copy replica set: %v", err)
+			return nil, fmt.Errorf("syncClusterResourceList | unable to copy replica set: %v", err)
 		}
 	}
 
 	//sync statefulset
 	for _, item := range resourceList.StatefulSets {
 		if _, err := sim.fakeclient.AppsV1().StatefulSets(item.Namespace).Create(context.TODO(), item, metav1.CreateOptions{}); err != nil {
-			return nil, fmt.Errorf("unable to copy stateful set: %v", err)
+			return nil, fmt.Errorf("syncClusterResourceList | unable to copy stateful set: %v", err)
 		}
 	}
 
 	//sync daemonset
 	for _, item := range resourceList.DaemonSets {
 		if _, err := sim.fakeclient.AppsV1().DaemonSets(item.Namespace).Create(context.TODO(), item, metav1.CreateOptions{}); err != nil {
-			return nil, fmt.Errorf("unable to copy daemon set: %v", err)
+			return nil, fmt.Errorf("syncClusterResourceList | unable to copy daemon set: %v", err)
 		}
 	}
 
 	// sync pods
 	failedPods, err := sim.schedulePods(resourceList.Pods)
 	if err != nil {
-		return nil, err
+		return nil, fmt.Errorf("syncClusterResourceList | %v", err)
 	}
 
 	return &SimulateResult{
@@ -368,7 +372,7 @@
 	var err error
 	nodeItems, err := client.CoreV1().Nodes().List(context.Background(), metav1.ListOptions{})
 	if err != nil {
-		return resource, fmt.Errorf("Func: CreateClusterResourceFromClient | unable to list nodes: %v ", err)
+		return resource, fmt.Errorf("CreateClusterResourceFromClient | unable to list nodes: %v ", err)
 	}
 	for _, item := range nodeItems.Items {
 		newItem := item
@@ -379,7 +383,7 @@
 	// we can use IsStaticPod(k8s.io/kubernetes/pkg/kubelet/types/) to check if type of pod is static
 	podItems, err := client.CoreV1().Pods(metav1.NamespaceAll).List(context.Background(), metav1.ListOptions{})
 	if err != nil {
-		return resource, fmt.Errorf("Func: CreateClusterResourceFromClient | unable to list pods: %v ", err)
+		return resource, fmt.Errorf("CreateClusterResourceFromClient | unable to list pods: %v ", err)
 	}
 	for _, item := range podItems.Items {
 		if kubetypes.IsStaticPod(&item) {
@@ -390,7 +394,7 @@
 
 	pdbItems, err := client.PolicyV1beta1().PodDisruptionBudgets(metav1.NamespaceAll).List(context.TODO(), metav1.ListOptions{})
 	if err != nil {
-		return resource, fmt.Errorf("Func: CreateClusterResourceFromClient | unable to list PDBs: %v ", err)
+		return resource, fmt.Errorf("CreateClusterResourceFromClient | unable to list PDBs: %v ", err)
 	}
 	for _, item := range pdbItems.Items {
 		newItem := item
@@ -399,7 +403,7 @@
 
 	serviceItems, err := client.CoreV1().Services(metav1.NamespaceAll).List(context.TODO(), metav1.ListOptions{})
 	if err != nil {
-		return resource, fmt.Errorf("Func: CreateClusterResourceFromClient | unable to list services: %v ", err)
+		return resource, fmt.Errorf("CreateClusterResourceFromClient | unable to list services: %v ", err)
 	}
 	for _, item := range serviceItems.Items {
 		newItem := item
@@ -408,7 +412,7 @@
 
 	storageClassesItems, err := client.StorageV1().StorageClasses().List(context.TODO(), metav1.ListOptions{})
 	if err != nil {
-		return resource, fmt.Errorf("Func: CreateClusterResourceFromClient | unable to list storage classes: %v ", err)
+		return resource, fmt.Errorf("CreateClusterResourceFromClient | unable to list storage classes: %v ", err)
 	}
 	for _, item := range storageClassesItems.Items {
 		newItem := item
@@ -417,7 +421,7 @@
 
 	pvcItems, err := client.CoreV1().PersistentVolumeClaims(metav1.NamespaceAll).List(context.TODO(), metav1.ListOptions{})
 	if err != nil {
-		return resource, fmt.Errorf("Func: CreateClusterResourceFromClient | unable to list pvcs: %v ", err)
+		return resource, fmt.Errorf("CreateClusterResourceFromClient | unable to list pvcs: %v ", err)
 	}
 	for _, item := range pvcItems.Items {
 		newItem := item
@@ -426,7 +430,7 @@
 
 	rcItems, err := client.CoreV1().ReplicationControllers(metav1.NamespaceAll).List(context.TODO(), metav1.ListOptions{})
 	if err != nil {
-		return resource, fmt.Errorf("Func: CreateClusterResourceFromClient | unable to list RCs: %v ", err)
+		return resource, fmt.Errorf("CreateClusterResourceFromClient | unable to list RCs: %v ", err)
 	}
 	for _, item := range rcItems.Items {
 		newItem := item
@@ -435,7 +439,7 @@
 
 	deploymentItems, err := client.AppsV1().Deployments(metav1.NamespaceAll).List(context.TODO(), metav1.ListOptions{})
 	if err != nil {
-		return resource, fmt.Errorf("Func: CreateClusterResourceFromClient | unable to list deployment: %v ", err)
+		return resource, fmt.Errorf("CreateClusterResourceFromClient | unable to list deployment: %v ", err)
 	}
 	for _, item := range deploymentItems.Items {
 		newItem := item
@@ -444,7 +448,7 @@
 
 	replicaSetItems, err := client.AppsV1().ReplicaSets(metav1.NamespaceAll).List(context.TODO(), metav1.ListOptions{})
 	if err != nil {
-		return resource, fmt.Errorf("Func: CreateClusterResourceFromClient | unable to list replicas sets: %v ", err)
+		return resource, fmt.Errorf("CreateClusterResourceFromClient | unable to list replicas sets: %v ", err)
 	}
 	for _, item := range replicaSetItems.Items {
 		if !ownedByDeployment(item.OwnerReferences) {
@@ -455,7 +459,7 @@
 
 	statefulSetItems, err := client.AppsV1().StatefulSets(metav1.NamespaceAll).List(context.TODO(), metav1.ListOptions{})
 	if err != nil {
-		return resource, fmt.Errorf("Func: CreateClusterResourceFromClient | unable to list stateful sets: %v ", err)
+		return resource, fmt.Errorf("CreateClusterResourceFromClient | unable to list stateful sets: %v ", err)
 	}
 	for _, item := range statefulSetItems.Items {
 		newItem := item
@@ -464,7 +468,7 @@
 
 	daemonSetItems, err := client.AppsV1().DaemonSets(metav1.NamespaceAll).List(context.TODO(), metav1.ListOptions{})
 	if err != nil {
-		return resource, fmt.Errorf("Func: CreateClusterResourceFromClient | unable to list daemon sets: %v ", err)
+		return resource, fmt.Errorf("CreateClusterResourceFromClient | unable to list daemon sets: %v ", err)
 	}
 	for _, item := range daemonSetItems.Items {
 		newItem := item
@@ -473,7 +477,7 @@
 
 	cronJobItems, err := client.BatchV1beta1().CronJobs(metav1.NamespaceAll).List(context.TODO(), metav1.ListOptions{})
 	if err != nil {
-		return resource, fmt.Errorf("unable to list cronjob: %v", err)
+		return resource, fmt.Errorf("CreateClusterResourceFromClient | unable to list cronjob: %v ", err)
 	}
 	for _, item := range cronJobItems.Items {
 		newItem := item
@@ -482,7 +486,7 @@
 
 	jobItems, err := client.BatchV1().Jobs(metav1.NamespaceAll).List(context.TODO(), metav1.ListOptions{})
 	if err != nil {
-		return resource, fmt.Errorf("unable to list job: %v", err)
+		return resource, fmt.Errorf("CreateClusterResourceFromClient | unable to list job: %v ", err)
 	}
 	for _, item := range jobItems.Items {
 		if !ownedByCronJob(item.OwnerReferences) {
@@ -501,27 +505,12 @@
 	var err error
 
 	if content, err = utils.GetYamlContentFromDirectory(path); err != nil {
-		return ResourceTypes{}, err
+		return ResourceTypes{}, fmt.Errorf("CreateClusterResourceFromClusterConfig | %v", err)
 	}
 	if resource, err = GetObjectFromYamlContent(content); err != nil {
-		return resource, err
-	}
-
-<<<<<<< HEAD
-	resource.Pods, err = GetValidPodExcludeDaemonSet(resource)
-	if err != nil {
-		return ResourceTypes{}, err
-	}
-	for _, item := range resource.DaemonSets {
-		metav1.SetMetaDataLabel(&item.ObjectMeta, simontype.LabelDaemonSetFromCluster, "")
-		validPods, err := utils.MakeValidPodsByDaemonset(item, resource.Nodes)
-		if err != nil {
-			return ResourceTypes{}, err
-		}
-		resource.Pods = append(resource.Pods, validPods...)
-	}
-=======
->>>>>>> a7d268bd
+		return resource, fmt.Errorf("CreateClusterResourceFromClusterConfig | %v", err)
+	}
+
 	MatchAndSetStorageAnnotationOnNode(resource.Nodes, path)
 
 	return resource, nil
